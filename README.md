# oauth-secret-manager-service

## Overview

The OAuth Secret Manager Service is a Go-based application designed for secure management of OAuth secrets and keys using AWS Secrets Manager and AWS KMS. It provides functionalities for creating, retrieving, updating, and resolving secrets, which are critical for facilitating secure OAuth workflows. The service is designed to run within a Docker container, typically hosted on an AWS EC2 instance with the necessary permissions and keys stored in the environment.

## Features

* Secure storage and retrieval of secrets using AWS Secrets Manager.
* Encryption and decryption of keys using AWS KMS.
* JWT-based authentication middleware for added security.
* Dynamic resolution of secrets based on root domain, user ID, and domain using `SMS_ROOT_DOMAIN`.

## Prerequisites

* Go 1.23.2 or higher.
* AWS CLI configured with appropriate permissions.
* Docker installed on your machine or server.
* An AWS EC2 instance with the necessary IAM role and policies to access AWS Secrets Manager and AWS KMS.

## Installation

### Clone the Repository

```bash
git clone https://github.com/stackedtracker/oauth-secret-manager-service.git
cd oauth-secret-manager-service
```

### Install Dependencies

Ensure you have the required Go modules installed:

```bash
go mod tidy
```

### Configuration

Set up the necessary environment variables:

```bash
export AWS_ACCESS_KEY_ID=your-access-key-id
export AWS_SECRET_ACCESS_KEY=your-secret-access-key
export KMS_KEY_ID=your-kms-key-id
export REGION=your-aws-region
export SMS_ROOT_DOMAIN=your-root-domain
```

* **`AWS_ACCESS_KEY_ID`** and **`AWS_SECRET_ACCESS_KEY`**: AWS credentials with appropriate permissions.
* **`KMS_KEY_ID`**: The AWS KMS key ID used for key encryption and decryption.
* **`REGION`**: AWS region where the service will operate.
* **`SMS_ROOT_DOMAIN`**: This variable defines the root domain for the secrets. It forms part of the secret ID, allowing secrets to be logically grouped and resolved.

Consider using a `.env` file to manage environment variables securely. **Do not commit this file to version control.**

## Usage

### Running the Service Locally

To start the service locally:

```bash
go run .\cmd\main\main.go
```

### Using Docker

The service is designed to be containerized and run within a Docker container, hosted on an EC2 instance with the necessary permissions. The EC2 instance should have an attached IAM role with policies granting access to AWS Secrets Manager and AWS KMS.

#### Build the Docker Image

```bash
docker build -t oauth-secret-manager-service .
```

#### Run the Docker Container

```bash
docker run -e AWS_ACCESS_KEY_ID=your-access-key-id \
           -e AWS_SECRET_ACCESS_KEY=your-secret-access-key \
           -e KMS_KEY_ID=your-kms-key-id \
           -e REGION=your-aws-region \
           -e SMS_ROOT_DOMAIN=your-root-domain \
           -p 8080:8080 oauth-secret-manager-service
```

**Note**: When running on an EC2 instance with an IAM role, you can omit `AWS_ACCESS_KEY_ID` and `AWS_SECRET_ACCESS_KEY` if the role has sufficient permissions.

### AWS Permissions and Setup

1. Ensure the EC2 instance has an IAM role attached with policies to access AWS Secrets Manager and AWS KMS.
2. Use `SMS_ROOT_DOMAIN` to define the root domain for secrets. The service uses this variable to construct unique secret IDs in the format:
   ```
   <SMS_ROOT_DOMAIN>/<Domain>/<UserID>
   ```

### JWT Verification Using JWK

The service utilizes **JSON Web Tokens (JWT)** and **JSON Web Key (JWK)** for secure communication and authentication of incoming requests. The **JWK** is used for verifying the signature of incoming JWTs. Here’s how it works in the context of the service:

1. **JWK Storage**: The public key used for JWT verification is stored and managed using AWS KMS (Key Management Service). The corresponding JWK can be retrieved from AWS KMS when needed.
2. **JWT Validation**: Incoming requests must provide a JWT, typically passed as a **Bearer token** in the `Authorization` header. The JWT is validated using the JWK to ensure the integrity and authenticity of the token.

#### Incoming Request Structure

**Headers**
- **`Authorization`**: Incoming requests must include an `Authorization` header containing the JWT as a Bearer token.
  ```
  Authorization: Bearer <your-jwt-token>
  ```

**JWT Payload (Example)**
- A typical JWT payload may include claims such as:
  ```json
  {
    "sub": "1"
  }
  ```

**Expected Request Format**
- **For `/token/get` Endpoint**:
    - Method: **POST**
    - Headers:
        - `Authorization`: Bearer token containing the JWT.
    - Body (JSON):
      ```json
      {
        "user_id": "1"
      }
      ```

- **For `/token/save` Endpoint**:
    - Method: **POST**
    - Headers:
        - `Authorization`: Bearer token containing the JWT.
    - Body (JSON):
      ```json
      {
        "user_id": "1",
        "access_token": "blah",
        "refresh_token": "bloo",
        "expiry": "2026-01-02T15:04:05Z" 
      }
      ```

**Security Considerations**
- Ensure the JWT is signed using the appropriate algorithm (e.g., `RS256`) that matches the public key in the JWK retrieved from AWS KMS.
- Validate all incoming JWTs for:
    - **Signature**: The token must be verified using the JWK.
    - **Claims**: Check claims like `sub` (subject) and `exp` (expiration) to ensure the token is valid and has not expired.
- **Use HTTPS**: All communication with the service should be done over HTTPS to prevent token interception.

<<<<<<< HEAD
### Enabling HTTPS with a Reverse Proxy

To enhance security, you can set up a **reverse proxy** (e.g., Nginx or AWS Application Load Balancer) in front of your service to handle HTTPS. The reverse proxy will:
1. Terminate SSL/TLS connections and handle HTTPS traffic.
2. Forward requests to your service over HTTP.
3. Redirect all HTTP traffic to HTTPS, ensuring secure communication.

#### Example Nginx Configuration

```nginx
server {
    listen 80;
    server_name your-domain.com;

    # Redirect HTTP to HTTPS
    location / {
        return 301 https://$host$request_uri;
    }
}

server {
    listen 443 ssl;
    server_name your-domain.com;

    # SSL Configuration
    ssl_certificate /etc/nginx/self-signed.crt;  # Path to your SSL cert
    ssl_certificate_key /etc/nginx/self-signed.key;  # Path to your SSL key

    ssl_protocols TLSv1.2 TLSv1.3;
    ssl_ciphers HIGH:!aNULL:!MD5;

    location / {
        proxy_pass http://localhost:8080;  # Forward requests to localhost
        proxy_set_header Host $host;
        proxy_set_header X-Real-IP $remote_addr;
        proxy_set_header X-Forwarded-For $proxy_add_x_forwarded_for;
        proxy_set_header X-Forwarded-Proto $scheme;
    }
}
```

This configuration will:
- Redirect all HTTP traffic to HTTPS.
- Forward HTTPS requests to your service running on `localhost:8080`.

=======
>>>>>>> cbd445f3
### Available Endpoints

* **`/token/get`**: Retrieves a token for a given user.
* **`/token/save`**: Saves a token with a specified user ID and related metadata.

Refer to the API documentation for detailed information on all available endpoints and their usage.

## Testing

Unit tests are available for core functionality. Run tests using:

```bash
go test ./...
```
<|MERGE_RESOLUTION|>--- conflicted
+++ resolved
@@ -151,7 +151,7 @@
     - **Claims**: Check claims like `sub` (subject) and `exp` (expiration) to ensure the token is valid and has not expired.
 - **Use HTTPS**: All communication with the service should be done over HTTPS to prevent token interception.
 
-<<<<<<< HEAD
+
 ### Enabling HTTPS with a Reverse Proxy
 
 To enhance security, you can set up a **reverse proxy** (e.g., Nginx or AWS Application Load Balancer) in front of your service to handle HTTPS. The reverse proxy will:
@@ -197,8 +197,6 @@
 - Redirect all HTTP traffic to HTTPS.
 - Forward HTTPS requests to your service running on `localhost:8080`.
 
-=======
->>>>>>> cbd445f3
 ### Available Endpoints
 
 * **`/token/get`**: Retrieves a token for a given user.
